--- conflicted
+++ resolved
@@ -52,12 +52,8 @@
     {
 	this.simCfg = simCfg;
     }
-<<<<<<< HEAD
-    public String simulateMeasurements()
-=======
-
+    
     public ArrayList<Measurements.SimulatedMeasurement> simulateMeasurements()
->>>>>>> 54287743
     {
 	Random rand = new Random();
 	double[] Xi = simCfg.getInitialState();
